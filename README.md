# pixi-live2d-display

![GitHub package.json version](https://img.shields.io/github/package-json/v/guansss/pixi-live2d-display?style=flat-square)
![Cubism version](https://img.shields.io/badge/Cubism-2/3/4-ff69b4?style=flat-square)
![GitHub Workflow Status](https://img.shields.io/github/actions/workflow/status/guansss/pixi-live2d-display/test.yml?style=flat-square)

English | [中文](README.zh.md)

Live2D integration for [PixiJS](https://github.com/pixijs/pixi.js) v6.

This project aims to be a universal Live2D framework on the web platform. While the official Live2D framework is just
complex and problematic, this project has rewritten it to unify and simplify the APIs, which allows you to control the
Live2D models on a high level without the need to learn how the internal system works.

#### Feel free to support the Maintainer:
<a href="https://www.buymeacoffee.com/RaSan147" target="_blank"><img src="https://cdn.buymeacoffee.com/buttons/v2/default-yellow.png" alt="Buy Me A Coffee" style="height: 60px !important;width: 217px !important;" ></a>

#### Features

- Supports all versions of Live2D models
- Supports PIXI.RenderTexture and PIXI.Filter
- Pixi-style transform APIs: position, scale, rotation, skew, anchor
- Automatic interactions: focusing, hit-testing
- Enhanced motion reserving logic compared to the official framework
- Loading from uploaded files / zip files (experimental)
- Fully typed - we all love types!
- Live Lipsync

#### Requirements

- PixiJS: 6.x
- Cubism core: 2.1 or 4
- Browser: WebGL, ES6

#### Demos

- [Basic demo](https://codepen.io/guansss/pen/oNzoNoz/left?editors=1010)
- [Interaction demo](https://codepen.io/guansss/pen/KKgXBOP/left?editors=0010)
- [Render texture & filter demo](https://codepen.io/guansss/pen/qBaMNQV/left?editors=1010)
- [Live2D Viewer Online](https://guansss.github.io/live2d-viewer-web/)

#### Documentations

- [Documentation](https://guansss.github.io/pixi-live2d-display)
- [API Documentation](https://guansss.github.io/pixi-live2d-display/api/index.html)
- [Development Notes](DEVELOPMENT.md)

## Cubism

Cubism is the name of Live2D SDK. There are so far three versions of it: Cubism 2.1, Cubism 3 and Cubism 4; where Cubism
4 is backward-compatible with Cubism 3 models.

This plugin supports all variants of Live2D models by using Cubism 2.1 and Cubism 4.

#### Cubism Core

Before using the plugin, you'll need to include the Cubism runtime library, aka Cubism Core.

For Cubism 4, you need `live2dcubismcore.min.js` that can be extracted from
the [Cubism 4 SDK](https://www.live2d.com/download/cubism-sdk/download-web/), or be referred by
a [direct link](https://cubism.live2d.com/sdk-web/cubismcore/live2dcubismcore.min.js) (_however the direct link is quite
unreliable, don't use it in production!_).

For Cubism 2.1, you need `live2d.min.js`. It's no longer downloadable from the official
site [since 2019/9/4](https://help.live2d.com/en/other/other_20/), but can be
found [here](https://github.com/dylanNew/live2d/tree/master/webgl/Live2D/lib), and with
a [CDN link](https://cdn.jsdelivr.net/gh/dylanNew/live2d/webgl/Live2D/lib/live2d.min.js) that you'll probably need.

#### Individual Bundles

The plugin provides individual bundles for each Cubism version to reduce your app's size when you just want to use one
of the versions.

Specifically, there are `cubism2.js` and `cubism4.js` for respective runtime, along with an `index.js` that includes
both of them.

Note that if you want both the Cubism 2.1 and Cubism 4 support, use `index.js`, but _not_ the combination
of `cubism2.js` and `cubism4.js`.

To make it clear, here's how you would use these files:

- Use `cubism2.js`+`live2d.min.js` to support Cubism 2.1 models
- Use `cubism4.js`+`live2dcubismcore.min.js` to support Cubism 3 and Cubism 4 models
- Use `index.js`+`live2d.min.js`+`live2dcubismcore.min.js` to support all versions of models

## Installation

#### Via npm

```sh
npm install pixi-live2d-display
```

```js
import { Live2DModel } from 'pixi-live2d-display';

// if only Cubism 2.1
import { Live2DModel } from 'pixi-live2d-display/cubism2';

// if only Cubism 4
import { Live2DModel } from 'pixi-live2d-display/cubism4';
```

#### Via CDN (lipsync patched)

```html

<!-- Load Cubism and PixiJS -->
<script src="https://cubism.live2d.com/sdk-web/cubismcore/live2dcubismcore.min.js"></script>
<script src="https://cdn.jsdelivr.net/gh/dylanNew/live2d/webgl/Live2D/lib/live2d.min.js"></script>
<script src="https://cdn.jsdelivr.net/npm/pixi.js@6.5.2/dist/browser/pixi.min.js"></script>


<!-- if support for both Cubism 2.1 and 4 -->
<<<<<<< HEAD
<script src="https://cdn.jsdelivr.net/gh/RaSan147/pixi-live2d-display@v0.4.0-ls-2/dist/index.min.js"></script>
=======
<script src="https://cdn.jsdelivr.net/npm/pixi-live2d-display/dist/index.min.js"></script>
>>>>>>> 0495f5b7

<!-- if only Cubism 2.1 -->
<script src="https://cdn.jsdelivr.net/gh/RaSan147/pixi-live2d-display@v0.4.0-ls-2/dist/cubism2.min.js"></script>

<!-- if only Cubism 4 -->
<script src="https://cdn.jsdelivr.net/gh/RaSan147/pixi-live2d-display@v0.4.0-ls-2/dist/cubism4.min.js"></script>
```

In this way, all the exported members are available under `PIXI.live2d` namespace, such as `PIXI.live2d.Live2DModel`.

## Basic usage

```javascript
import * as PIXI from 'pixi.js';
import { Live2DModel } from 'pixi-live2d-display';

// expose PIXI to window so that this plugin is able to
// reference window.PIXI.Ticker to automatically update Live2D models
window.PIXI = PIXI;

var model_proxy; //make a global scale handler to use later

(async function () {
    const app = new PIXI.Application({
        view: document.getElementById('canvas'),
    });

    const model = await Live2DModel.from('shizuku.model.json');
<<<<<<< HEAD
    model_proxy = model; 
=======
>>>>>>> 0495f5b7

    app.stage.addChild(model);

    // transforms
    model.x = 100;
    model.y = 100;
    model.rotation = Math.PI;
    model.skew.x = Math.PI;
    model.scale.set(2, 2);
    model.anchor.set(0.5, 0.5);

    // interaction
    model.on('hit', (hitAreas) => {
        if (hitAreas.includes('body')) {
            model.motion('tap_body');
        }
    });
})();
```

## Do some motion manually
* First either you need to load your model on Live2d viewer app, or the Website by guansss [here](https://guansss.github.io/live2d-viewer-web/)
* Check for motion category names (like "idle", "" (blank) etc)
  * Screenshot will be added soon
* Under those motion categories, each motions are used by their index
<<<<<<< HEAD
* Motion Priority table, 
=======
* Motion Priority table:
>>>>>>> 0495f5b7
  * 0: no priority
  * 1: maybe [for idle animation]
  * 2: normal [default when normal action]
  * 3: Just do it! Do id now! [Forced] [default when using audio]
* Time to code
```js
var category_name = "Idle" // name of the morion category
var animation_index = 0 // index of animation under that motion category
var priority_number = 3 // if you want to keep the current animation going or move to new animation by force [0: no priority, 1: idle, 2: normal, 3: forced]
<<<<<<< HEAD
var audio_link = "https://cdn.jsdelivr.net/gh/RaSan147/pixi-live2d-display@v1.0.3/playground/test.mp3" //[Optional arg, can be null or empty] [relative or full url path] [mp3 or wav file]
=======
var audio_link = "https://audio-samples.github.io/samples/mp3/blizzard_primed/sample-4.mp3" //[Optional arg, can be null or empty] [relative or full url path] [mp3 or wav file]
>>>>>>> 0495f5b7
var volume = 1; //[Optional arg, can be null or empty] [0.0 - 1.0]
var expression = 4; //[Optional arg, can be null or empty] [index|name of expression]
var resetExpression = true; //[Optional arg, can be null or empty] [true|false] [default: true] [if true, expression will be reset to default after animation is over]

<<<<<<< HEAD
model_proxy.motion(category_name, animation_index, priority_number, {voice: audio_link, volume: volume, expression:expression, resetExpression:resetExpression})
// Note: during this animation with sound, other animation will be ignored, even its forced. Once over, it'll be back to normal

// if you dont want voice, just ignore the option
model_proxy.motion(category_name, animation_index, priority_number)
model_proxy.motion(category_name, animation_index, priority_number, {expression:expression, resetExpression:resetExpression})
model_proxy.motion(category_name, animation_index, priority_number, {expression:expression, resetExpression:false})
=======
model.motion(category_name, animation_index, priority_number, {sound: audio_link, volume: volume, expression:expression, resetExpression:resetExpression})
// Note: during this animation with sound, other animation will be ignored, even its forced. Once over, it'll be back to normal

// if you dont want voice, just ignore the option
model.motion(category_name, animation_index, priority_number)
model.motion(category_name, animation_index, priority_number, {expression:expression, resetExpression:resetExpression})
model.motion(category_name, animation_index, priority_number, {expression:expression, resetExpression:false})
>>>>>>> 0495f5b7

```

## Lipsync Only
* You can do sound lipsync even without triggering any motion
* This supports expressions arg too (if you have/need any)
* Demo code
```js
<<<<<<< HEAD
var audio_link = "https://cdn.jsdelivr.net/gh/RaSan147/pixi-live2d-display@v1.0.3/playground/test.mp3" // [relative or full url path] [mp3 or wav file]
=======
var audio_link = "https://audio-samples.github.io/samples/mp3/blizzard_primed/sample-4.mp3" // [relative or full url path] [mp3 or wav file]
>>>>>>> 0495f5b7
var volume = 1; // [Optional arg, can be null or empty] [0.0 - 1.0]
var expression = 4; // [Optional arg, can be null or empty] [index|name of expression]
var resetExpression = true; // [Optional arg, can be null or empty] [true|false] [default: true] [if true, expression will be reset to default after animation is over]

<<<<<<< HEAD
model_proxy.speak(audio_link, {volume: volume, expression:expression, resetExpression:resetExpression})

// Or if you want to keep some things default
model_proxy.speak(audio_link)
model_proxy.speak(audio_link, {volume: volume})
model_proxy.speak(audio_link, {expression:expression, resetExpression:resetExpression})
=======
model.speak(audio_link, {volume: volume, expression:expression, resetExpression:resetExpression})

// Or if you want to keep some things default
model.speak(audio_link)
model.speak(audio_link, {volume: volume})
model.speak(audio_link, {expression:expression, resetExpression:resetExpression})
>>>>>>> 0495f5b7

```

## Suddenly stop audio and lipsync
* Demo code
```js
<<<<<<< HEAD
model_proxy.stopSpeaking()
=======
model.stopSpeaking()
>>>>>>> 0495f5b7
```

## Reset motions as well as audio and lipsync
* Demo code
```js
<<<<<<< HEAD
model_proxy.stopMotions()
```

## Totally destroy the model
* This will also stop the motion and audio from running and hide the model
* Demo code
```js
model_proxy.destroy()
```

=======
model.stopMotions()
```

## Totally destroy the model
* This will also stop the motion and audio from running and hide the model
* Demo code
```js
model.destroy()
```

>>>>>>> 0495f5b7
## Result
https://user-images.githubusercontent.com/34002411/230723497-612146b1-5593-4dfa-911d-accb331c5b9b.mp4

# See here for more Documentation: [Documentation](https://guansss.github.io/pixi-live2d-display/)



## Package importing

When importing Pixi packages on-demand, you may need to manually register some plugins to enable optional features.

```javascript
import { Application } from '@pixi/app';
import { Ticker, TickerPlugin } from '@pixi/ticker';
import { InteractionManager } from '@pixi/interaction';
import { Live2DModel } from 'pixi-live2d-display';

// register Ticker for Live2DModel
Live2DModel.registerTicker(Ticker);

// register Ticker for Application
Application.registerPlugin(TickerPlugin);

// register InteractionManager to make Live2D models interactive
Renderer.registerPlugin('interaction', InteractionManager);

(async function () {
  const app = new Application({
    view: document.getElementById('canvas'),
  });

  const model = await Live2DModel.from('shizuku.model.json');

  app.stage.addChild(model);
})();
```

---

The example Live2D models, Shizuku (Cubism 2.1) and Haru (Cubism 4), are redistributed under
Live2D's [Free Material License](https://www.live2d.com/eula/live2d-free-material-license-agreement_en.html).<|MERGE_RESOLUTION|>--- conflicted
+++ resolved
@@ -11,9 +11,6 @@
 This project aims to be a universal Live2D framework on the web platform. While the official Live2D framework is just
 complex and problematic, this project has rewritten it to unify and simplify the APIs, which allows you to control the
 Live2D models on a high level without the need to learn how the internal system works.
-
-#### Feel free to support the Maintainer:
-<a href="https://www.buymeacoffee.com/RaSan147" target="_blank"><img src="https://cdn.buymeacoffee.com/buttons/v2/default-yellow.png" alt="Buy Me A Coffee" style="height: 60px !important;width: 217px !important;" ></a>
 
 #### Features
 
@@ -112,17 +109,13 @@
 
 
 <!-- if support for both Cubism 2.1 and 4 -->
-<<<<<<< HEAD
-<script src="https://cdn.jsdelivr.net/gh/RaSan147/pixi-live2d-display@v0.4.0-ls-2/dist/index.min.js"></script>
-=======
 <script src="https://cdn.jsdelivr.net/npm/pixi-live2d-display/dist/index.min.js"></script>
->>>>>>> 0495f5b7
 
 <!-- if only Cubism 2.1 -->
-<script src="https://cdn.jsdelivr.net/gh/RaSan147/pixi-live2d-display@v0.4.0-ls-2/dist/cubism2.min.js"></script>
+<script src="https://cdn.jsdelivr.net/npm/pixi-live2d-display/dist/cubism2.min.js"></script>
 
 <!-- if only Cubism 4 -->
-<script src="https://cdn.jsdelivr.net/gh/RaSan147/pixi-live2d-display@v0.4.0-ls-2/dist/cubism4.min.js"></script>
+<script src="https://cdn.jsdelivr.net/npm/pixi-live2d-display/dist/cubism4.min.js"></script>
 ```
 
 In this way, all the exported members are available under `PIXI.live2d` namespace, such as `PIXI.live2d.Live2DModel`.
@@ -136,8 +129,6 @@
 // expose PIXI to window so that this plugin is able to
 // reference window.PIXI.Ticker to automatically update Live2D models
 window.PIXI = PIXI;
-
-var model_proxy; //make a global scale handler to use later
 
 (async function () {
     const app = new PIXI.Application({
@@ -145,10 +136,6 @@
     });
 
     const model = await Live2DModel.from('shizuku.model.json');
-<<<<<<< HEAD
-    model_proxy = model; 
-=======
->>>>>>> 0495f5b7
 
     app.stage.addChild(model);
 
@@ -174,11 +161,7 @@
 * Check for motion category names (like "idle", "" (blank) etc)
   * Screenshot will be added soon
 * Under those motion categories, each motions are used by their index
-<<<<<<< HEAD
-* Motion Priority table, 
-=======
 * Motion Priority table:
->>>>>>> 0495f5b7
   * 0: no priority
   * 1: maybe [for idle animation]
   * 2: normal [default when normal action]
@@ -188,24 +171,11 @@
 var category_name = "Idle" // name of the morion category
 var animation_index = 0 // index of animation under that motion category
 var priority_number = 3 // if you want to keep the current animation going or move to new animation by force [0: no priority, 1: idle, 2: normal, 3: forced]
-<<<<<<< HEAD
-var audio_link = "https://cdn.jsdelivr.net/gh/RaSan147/pixi-live2d-display@v1.0.3/playground/test.mp3" //[Optional arg, can be null or empty] [relative or full url path] [mp3 or wav file]
-=======
 var audio_link = "https://audio-samples.github.io/samples/mp3/blizzard_primed/sample-4.mp3" //[Optional arg, can be null or empty] [relative or full url path] [mp3 or wav file]
->>>>>>> 0495f5b7
 var volume = 1; //[Optional arg, can be null or empty] [0.0 - 1.0]
 var expression = 4; //[Optional arg, can be null or empty] [index|name of expression]
 var resetExpression = true; //[Optional arg, can be null or empty] [true|false] [default: true] [if true, expression will be reset to default after animation is over]
 
-<<<<<<< HEAD
-model_proxy.motion(category_name, animation_index, priority_number, {voice: audio_link, volume: volume, expression:expression, resetExpression:resetExpression})
-// Note: during this animation with sound, other animation will be ignored, even its forced. Once over, it'll be back to normal
-
-// if you dont want voice, just ignore the option
-model_proxy.motion(category_name, animation_index, priority_number)
-model_proxy.motion(category_name, animation_index, priority_number, {expression:expression, resetExpression:resetExpression})
-model_proxy.motion(category_name, animation_index, priority_number, {expression:expression, resetExpression:false})
-=======
 model.motion(category_name, animation_index, priority_number, {sound: audio_link, volume: volume, expression:expression, resetExpression:resetExpression})
 // Note: during this animation with sound, other animation will be ignored, even its forced. Once over, it'll be back to normal
 
@@ -213,7 +183,6 @@
 model.motion(category_name, animation_index, priority_number)
 model.motion(category_name, animation_index, priority_number, {expression:expression, resetExpression:resetExpression})
 model.motion(category_name, animation_index, priority_number, {expression:expression, resetExpression:false})
->>>>>>> 0495f5b7
 
 ```
 
@@ -222,69 +191,39 @@
 * This supports expressions arg too (if you have/need any)
 * Demo code
 ```js
-<<<<<<< HEAD
-var audio_link = "https://cdn.jsdelivr.net/gh/RaSan147/pixi-live2d-display@v1.0.3/playground/test.mp3" // [relative or full url path] [mp3 or wav file]
-=======
 var audio_link = "https://audio-samples.github.io/samples/mp3/blizzard_primed/sample-4.mp3" // [relative or full url path] [mp3 or wav file]
->>>>>>> 0495f5b7
 var volume = 1; // [Optional arg, can be null or empty] [0.0 - 1.0]
 var expression = 4; // [Optional arg, can be null or empty] [index|name of expression]
 var resetExpression = true; // [Optional arg, can be null or empty] [true|false] [default: true] [if true, expression will be reset to default after animation is over]
 
-<<<<<<< HEAD
-model_proxy.speak(audio_link, {volume: volume, expression:expression, resetExpression:resetExpression})
-
-// Or if you want to keep some things default
-model_proxy.speak(audio_link)
-model_proxy.speak(audio_link, {volume: volume})
-model_proxy.speak(audio_link, {expression:expression, resetExpression:resetExpression})
-=======
 model.speak(audio_link, {volume: volume, expression:expression, resetExpression:resetExpression})
 
 // Or if you want to keep some things default
 model.speak(audio_link)
 model.speak(audio_link, {volume: volume})
 model.speak(audio_link, {expression:expression, resetExpression:resetExpression})
->>>>>>> 0495f5b7
 
 ```
 
 ## Suddenly stop audio and lipsync
 * Demo code
 ```js
-<<<<<<< HEAD
-model_proxy.stopSpeaking()
-=======
 model.stopSpeaking()
->>>>>>> 0495f5b7
 ```
 
 ## Reset motions as well as audio and lipsync
 * Demo code
 ```js
-<<<<<<< HEAD
-model_proxy.stopMotions()
+model.stopMotions()
 ```
 
 ## Totally destroy the model
 * This will also stop the motion and audio from running and hide the model
 * Demo code
 ```js
-model_proxy.destroy()
-```
-
-=======
-model.stopMotions()
-```
-
-## Totally destroy the model
-* This will also stop the motion and audio from running and hide the model
-* Demo code
-```js
 model.destroy()
 ```
 
->>>>>>> 0495f5b7
 ## Result
 https://user-images.githubusercontent.com/34002411/230723497-612146b1-5593-4dfa-911d-accb331c5b9b.mp4
 
