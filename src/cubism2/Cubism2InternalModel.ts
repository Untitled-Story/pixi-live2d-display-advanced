<<<<<<< HEAD
import { InternalModelOptions } from '@/cubism-common';
import { CommonHitArea, CommonLayout, InternalModel } from '@/cubism-common/InternalModel';
import { Cubism2ModelSettings } from './Cubism2ModelSettings';
import { Cubism2MotionManager } from './Cubism2MotionManager';
import { Live2DEyeBlink } from './Live2DEyeBlink';
import { Live2DPhysics } from './Live2DPhysics';
import { Live2DPose } from './Live2DPose';
import { clamp } from '@/utils';
=======
import type { InternalModelOptions } from "@/cubism-common";
import type { CommonHitArea, CommonLayout } from "@/cubism-common/InternalModel";
import { InternalModel } from "@/cubism-common/InternalModel";
import { logger } from "../utils";
import type { Cubism2ModelSettings } from "./Cubism2ModelSettings";
import { Cubism2MotionManager } from "./Cubism2MotionManager";
import { Live2DEyeBlink } from "./Live2DEyeBlink";
import type { Live2DPhysics } from "./Live2DPhysics";
import type { Live2DPose } from "./Live2DPose";
>>>>>>> 08eb4425

// prettier-ignore
const tempMatrixArray = new Float32Array([
    1, 0, 0, 0,
    0, 1, 0, 0,
    0, 0, 1, 0,
    0, 0, 0, 1,
]);

export class Cubism2InternalModel extends InternalModel {
    settings: Cubism2ModelSettings;

    coreModel: Live2DModelWebGL;
    motionManager: Cubism2MotionManager;

    eyeBlink?: Live2DEyeBlink;

    declare physics?: Live2DPhysics;
    declare pose?: Live2DPose;

    // parameter indices, cached for better performance
    eyeballXParamIndex: number;
    eyeballYParamIndex: number;
    angleXParamIndex: number;
    angleYParamIndex: number;
    angleZParamIndex: number;
    bodyAngleXParamIndex: number;
    breathParamIndex: number;
    mouthFormIndex: number;

    textureFlipY = true;

    lipSync = true;

    /**
     * Number of the drawables in this model.
     */
    drawDataCount = 0;

    /**
     * If true, the face culling will always be disabled when drawing the model,
     * regardless of the model's internal flags.
     */
    disableCulling = false;

    private hasDrawn = false;

    constructor(
        coreModel: Live2DModelWebGL,
        settings: Cubism2ModelSettings,
        options?: InternalModelOptions,
    ) {
        super();

        this.coreModel = coreModel;
        this.settings = settings;
        this.motionManager = new Cubism2MotionManager(settings, options);
        this.eyeBlink = new Live2DEyeBlink(coreModel);

<<<<<<< HEAD
        this.eyeballXParamIndex = coreModel.getParamIndex('PARAM_EYE_BALL_X');
        this.eyeballYParamIndex = coreModel.getParamIndex('PARAM_EYE_BALL_Y');
        this.angleXParamIndex = coreModel.getParamIndex('PARAM_ANGLE_X');
        this.angleYParamIndex = coreModel.getParamIndex('PARAM_ANGLE_Y');
        this.angleZParamIndex = coreModel.getParamIndex('PARAM_ANGLE_Z');
        this.bodyAngleXParamIndex = coreModel.getParamIndex('PARAM_BODY_ANGLE_X');
        this.breathParamIndex = coreModel.getParamIndex('PARAM_BREATH');
        this.mouthFormIndex = coreModel.getParamIndex("PARAM_MOUTH_FORM");
=======
        this.eyeballXParamIndex = coreModel.getParamIndex("PARAM_EYE_BALL_X");
        this.eyeballYParamIndex = coreModel.getParamIndex("PARAM_EYE_BALL_Y");
        this.angleXParamIndex = coreModel.getParamIndex("PARAM_ANGLE_X");
        this.angleYParamIndex = coreModel.getParamIndex("PARAM_ANGLE_Y");
        this.angleZParamIndex = coreModel.getParamIndex("PARAM_ANGLE_Z");
        this.bodyAngleXParamIndex = coreModel.getParamIndex("PARAM_BODY_ANGLE_X");
        this.breathParamIndex = coreModel.getParamIndex("PARAM_BREATH");
>>>>>>> 08eb4425

        this.init();
    }

    protected init() {
        super.init();

        if (this.settings.initParams) {
            this.settings.initParams.forEach(({ id, value }) =>
                this.coreModel.setParamFloat(id, value),
            );
        }
        if (this.settings.initOpacities) {
            this.settings.initOpacities.forEach(({ id, value }) =>
                this.coreModel.setPartsOpacity(id, value),
            );
        }

        this.coreModel.saveParam();

        const arr = this.coreModel.getModelContext()._$aS;

        if ((arr as unknown[])?.length) {
            this.drawDataCount = (arr as unknown[]).length;
        }

        let culling = this.coreModel.drawParamWebGL.culling;

        Object.defineProperty(this.coreModel.drawParamWebGL, "culling", {
            set: (v: boolean) => (culling = v),

            // always return false when disabled
            get: () => (this.disableCulling ? false : culling),
        });

        const clipManager = this.coreModel.getModelContext().clipManager;
        const originalSetupClip = clipManager.setupClip;

        // after setupClip(), the GL viewport will be set to [0, 0, canvas.width, canvas.height],
        // so we have to set it back
        clipManager.setupClip = (modelContext, drawParam) => {
            originalSetupClip.call(clipManager, modelContext, drawParam);

            drawParam.gl.viewport(...this.viewport);
        };
    }

    protected getSize(): [number, number] {
        return [this.coreModel.getCanvasWidth(), this.coreModel.getCanvasHeight()];
    }

    protected getLayout(): CommonLayout {
        const layout: CommonLayout = {};

        if (this.settings.layout) {
            for (const [key, value] of Object.entries(this.settings.layout)) {
                let commonKey = key;

                if (key === "center_x") {
                    commonKey = "centerX";
                } else if (key === "center_y") {
                    commonKey = "centerY";
                }

                layout[commonKey as keyof CommonLayout] = value;
            }
        }

        return layout;
    }

    updateWebGLContext(gl: WebGLRenderingContext, glContextID: number): void {
        const drawParamWebGL = this.coreModel.drawParamWebGL;

        drawParamWebGL.firstDraw = true;
        drawParamWebGL.setGL(gl);
        drawParamWebGL.glno = glContextID;

        // reset WebGL buffers
        for (const [key, value] of Object.entries(drawParamWebGL)) {
            if (value instanceof WebGLBuffer) {
                (drawParamWebGL as unknown as Record<string, WebGLBuffer | null>)[key] = null;
            }
        }

        const clipManager = this.coreModel.getModelContext().clipManager;
        clipManager.curFrameNo = glContextID;

        const framebuffer = gl.getParameter(gl.FRAMEBUFFER_BINDING) as WebGLFramebuffer;

        // force Live2D to re-create the framebuffer
        clipManager.getMaskRenderTexture();

        gl.bindFramebuffer(gl.FRAMEBUFFER, framebuffer);
    }

    bindTexture(index: number, texture: WebGLTexture): void {
        this.coreModel.setTexture(index, texture);
    }

    protected getHitAreaDefs(): CommonHitArea[] {
        return (
            this.settings.hitAreas?.map((hitArea) => ({
                id: hitArea.id,
                name: hitArea.name,
                index: this.coreModel.getDrawDataIndex(hitArea.id),
            })) || []
        );
    }

    getDrawableIDs(): string[] {
        const modelContext = this.coreModel.getModelContext();
        const ids = [];

        for (let i = 0; i < this.drawDataCount; i++) {
            const drawData = modelContext.getDrawData(i);

            if (drawData) {
                ids.push(drawData.getDrawDataID().id);
            }
        }

        return ids;
    }

    getDrawableIndex(id: string): number {
        return this.coreModel.getDrawDataIndex(id);
    }

    getDrawableVertices(drawIndex: number | string): Float32Array {
        if (typeof drawIndex === "string") {
            drawIndex = this.coreModel.getDrawDataIndex(drawIndex);

            if (drawIndex === -1) throw new TypeError("Unable to find drawable ID: " + drawIndex);
        }

        return this.coreModel.getTransformedPoints(drawIndex).slice();
    }

    override hitTest(x: number, y: number): string[] {
        if (!this.hasDrawn) {
            logger.warn(
                "Trying to hit-test a Cubism 2 model that has not been rendered yet. The result will always be empty since the draw data is not ready.",
            );
        }

        return super.hitTest(x, y);
    }

    update(dt: DOMHighResTimeStamp, now: DOMHighResTimeStamp): void {
        super.update(dt, now);

        const model = this.coreModel;

        this.emit("beforeMotionUpdate");

        const motionUpdated = this.motionManager.update(this.coreModel, now);

        this.emit("afterMotionUpdate");

        model.saveParam();

        this.motionManager.expressionManager?.update(model, now);

        if (!motionUpdated) {
            this.eyeBlink?.update(dt);
        }

        this.updateFocus();
        this.updateNaturalMovements(dt, now);
        
        if (this.lipSync && this.motionManager.currentAudio) {
            let value = this.motionManager.mouthSync();
            let min_ = 0;
            let max_ = 1;
            let weight = 1.2;
            if (value > 0) {
                min_ = 0.4;
            }
            value = clamp(value * weight, min_, max_);

            for (let i = 0; i < this.motionManager.lipSyncIds.length; ++i) {
            this.coreModel.setParamFloat(this.coreModel.getParamIndex(this.motionManager.lipSyncIds[i]!), value);
            }
        }

        this.physics?.update(now);
        this.pose?.update(dt);

        this.emit("beforeModelUpdate");

        model.update();
        model.loadParam();
    }

    updateFocus() {
        this.coreModel.addToParamFloat(this.eyeballXParamIndex, this.focusController.x);
        this.coreModel.addToParamFloat(this.eyeballYParamIndex, this.focusController.y);
        this.coreModel.addToParamFloat(this.angleXParamIndex, this.focusController.x * 30);
        this.coreModel.addToParamFloat(this.angleYParamIndex, this.focusController.y * 30);
        this.coreModel.addToParamFloat(
            this.angleZParamIndex,
            this.focusController.x * this.focusController.y * -30,
        );
        this.coreModel.addToParamFloat(this.bodyAngleXParamIndex, this.focusController.x * 10);
    }

    updateNaturalMovements(dt: DOMHighResTimeStamp, now: DOMHighResTimeStamp) {
        const t = (now / 1000) * 2 * Math.PI;

        this.coreModel.addToParamFloat(this.angleXParamIndex, 15 * Math.sin(t / 6.5345) * 0.5);
        this.coreModel.addToParamFloat(this.angleYParamIndex, 8 * Math.sin(t / 3.5345) * 0.5);
        this.coreModel.addToParamFloat(this.angleZParamIndex, 10 * Math.sin(t / 5.5345) * 0.5);
        this.coreModel.addToParamFloat(this.bodyAngleXParamIndex, 4 * Math.sin(t / 15.5345) * 0.5);

        this.coreModel.setParamFloat(this.breathParamIndex, 0.5 + 0.5 * Math.sin(t / 3.2345));
    }

    draw(gl: WebGLRenderingContext): void {
        const disableCulling = this.disableCulling;

        // culling must be disabled to get this cubism2 model drawn properly on a framebuffer
        if (gl.getParameter(gl.FRAMEBUFFER_BINDING)) {
            this.disableCulling = true;
        }

        const matrix = this.drawingMatrix;

        // set given 3x3 matrix into a 4x4 matrix
        tempMatrixArray[0] = matrix.a;
        tempMatrixArray[1] = matrix.b;
        tempMatrixArray[4] = matrix.c;
        tempMatrixArray[5] = matrix.d;
        tempMatrixArray[12] = matrix.tx;
        tempMatrixArray[13] = matrix.ty;

        this.coreModel.setMatrix(tempMatrixArray);
        this.coreModel.draw();

        this.hasDrawn = true;
        this.disableCulling = disableCulling;
    }

    destroy() {
        super.destroy();

        // cubism2 core has a super dumb memory management so there's basically nothing much to do to release the model
        (this as Partial<this>).coreModel = undefined;
    }
}<|MERGE_RESOLUTION|>--- conflicted
+++ resolved
@@ -1,13 +1,3 @@
-<<<<<<< HEAD
-import { InternalModelOptions } from '@/cubism-common';
-import { CommonHitArea, CommonLayout, InternalModel } from '@/cubism-common/InternalModel';
-import { Cubism2ModelSettings } from './Cubism2ModelSettings';
-import { Cubism2MotionManager } from './Cubism2MotionManager';
-import { Live2DEyeBlink } from './Live2DEyeBlink';
-import { Live2DPhysics } from './Live2DPhysics';
-import { Live2DPose } from './Live2DPose';
-import { clamp } from '@/utils';
-=======
 import type { InternalModelOptions } from "@/cubism-common";
 import type { CommonHitArea, CommonLayout } from "@/cubism-common/InternalModel";
 import { InternalModel } from "@/cubism-common/InternalModel";
@@ -17,7 +7,7 @@
 import { Live2DEyeBlink } from "./Live2DEyeBlink";
 import type { Live2DPhysics } from "./Live2DPhysics";
 import type { Live2DPose } from "./Live2DPose";
->>>>>>> 08eb4425
+import { clamp } from '@/utils';
 
 // prettier-ignore
 const tempMatrixArray = new Float32Array([
@@ -77,7 +67,6 @@
         this.motionManager = new Cubism2MotionManager(settings, options);
         this.eyeBlink = new Live2DEyeBlink(coreModel);
 
-<<<<<<< HEAD
         this.eyeballXParamIndex = coreModel.getParamIndex('PARAM_EYE_BALL_X');
         this.eyeballYParamIndex = coreModel.getParamIndex('PARAM_EYE_BALL_Y');
         this.angleXParamIndex = coreModel.getParamIndex('PARAM_ANGLE_X');
@@ -86,15 +75,6 @@
         this.bodyAngleXParamIndex = coreModel.getParamIndex('PARAM_BODY_ANGLE_X');
         this.breathParamIndex = coreModel.getParamIndex('PARAM_BREATH');
         this.mouthFormIndex = coreModel.getParamIndex("PARAM_MOUTH_FORM");
-=======
-        this.eyeballXParamIndex = coreModel.getParamIndex("PARAM_EYE_BALL_X");
-        this.eyeballYParamIndex = coreModel.getParamIndex("PARAM_EYE_BALL_Y");
-        this.angleXParamIndex = coreModel.getParamIndex("PARAM_ANGLE_X");
-        this.angleYParamIndex = coreModel.getParamIndex("PARAM_ANGLE_Y");
-        this.angleZParamIndex = coreModel.getParamIndex("PARAM_ANGLE_Z");
-        this.bodyAngleXParamIndex = coreModel.getParamIndex("PARAM_BODY_ANGLE_X");
-        this.breathParamIndex = coreModel.getParamIndex("PARAM_BREATH");
->>>>>>> 08eb4425
 
         this.init();
     }
